--- conflicted
+++ resolved
@@ -229,39 +229,6 @@
             if not event_str:
                 continue
             try:
-<<<<<<< HEAD
-                with jsonify(event) as (prefix, event):
-                    if self.config['debug']:
-                        syslog(LOG_INFO, 'received event {}'.format(event))
-
-                    # usage variables
-                    instance = event.get('instance', '')
-                    name = event.get('name', '')
-
-                    # composites have an index which is passed to i3bar with
-                    # the instance.  We need to separate this out here and
-                    # clean up the event.  If index
-                    # is an integer type then cast it as such.
-                    if ' ' in instance:
-                        instance, index = instance.split(' ', 1)
-                        try:
-                            index = int(index)
-                        except ValueError:
-                            pass
-                        event['index'] = index
-                        event['instance'] = instance
-
-                    if self.config['debug']:
-                        syslog(
-                            LOG_INFO,
-                            'trying to dispatch event to module "{}"'.format(
-                                '{} {}'.format(name, instance).strip()))
-
-                    # guess the module config name
-                    module_name = '{} {}'.format(name, instance.split(' ')[0]).strip()
-                    # do the work
-                    self.process_event(module_name, event)
-=======
                 # remove leading comma if present
                 if event_str[0] == ',':
                     event_str = event_str[1:]
@@ -274,6 +241,19 @@
                 instance = event.get('instance', '')
                 name = event.get('name', '')
 
+                # composites have an index which is passed to i3bar with
+                # the instance.  We need to separate this out here and
+                # clean up the event.  If index
+                # is an integer type then cast it as such.
+                if ' ' in instance:
+                    instance, index = instance.split(' ', 1)
+                    try:
+                        index = int(index)
+                    except ValueError:
+                        pass
+                    event['index'] = index
+                    event['instance'] = instance
+
                 if self.config['debug']:
                     syslog(
                         LOG_INFO,
@@ -284,7 +264,6 @@
                 module_name = '{} {}'.format(name, instance).strip()
                 # do the work
                 self.process_event(module_name, event)
->>>>>>> a537b0c4
 
             except Exception:
                 err = sys.exc_info()[1]
