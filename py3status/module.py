--- conflicted
+++ resolved
@@ -96,7 +96,6 @@
             output.append(method['last_output'])
         return output
 
-<<<<<<< HEAD
     def helper_get_module_info(self, module_name):
         """
         Helper function to get info for named module. info comes back as a dict
@@ -121,7 +120,7 @@
         level can be 'info', 'error' or 'warning'
         """
         self._py3_wrapper.notify_user(msg, level=level)
-=======
+
     def set_module_options(self, module):
         """
         Set universal module options to be interpreted by i3bar
@@ -153,7 +152,6 @@
                 raise ValueError("invalid 'align' attribute, valid values are: left, center, right")
 
             self.module_options['align'] = align
->>>>>>> f5ccee78
 
     def load_methods(self, module, user_modules):
         """
