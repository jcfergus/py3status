--- conflicted
+++ resolved
@@ -43,11 +43,8 @@
     ('github', 'format'),  # dynamic
     ('kdeconnector', '_dev'),  # move to __init__ etc
     ('arch_updates', 'format'),  # dynamic
-<<<<<<< HEAD
+    ('spotify', 'sanitize_words'),  # line too long for docstring parsing
     ('weather_owm', 'icons'),  # complicated
-=======
-    ('spotify', 'sanitize_words'),  # line too long for docstring parsing
->>>>>>> 344d9b6a
 ]
 
 # Obsolete parameters will not have alphabetical order checked
